package chainservice

import (
	"bytes"
	"log/slog"
	"math/big"
	"testing"

	"github.com/ethereum/go-ethereum/accounts/abi/bind"
	"github.com/ethereum/go-ethereum/common"
	"github.com/google/go-cmp/cmp"
	"github.com/statechannels/go-nitro/channel/state"
	"github.com/statechannels/go-nitro/channel/state/outcome"
	"github.com/statechannels/go-nitro/internal/logging"
	"github.com/statechannels/go-nitro/internal/testactors"
	NitroAdjudicator "github.com/statechannels/go-nitro/node/engine/chainservice/adjudicator"
	"github.com/statechannels/go-nitro/protocols"
	"github.com/statechannels/go-nitro/types"
)

var (
	CHALLENGE_DURATION = uint32(1000) // 1000 seconds. Much longer than the duration of the test
	Alice              = testactors.Alice
	Bob                = testactors.Bob
)

var concludeOutcome = outcome.Exit{
	outcome.SingleAssetExit{
		Asset: types.Address{},
		Allocations: outcome.Allocations{
			outcome.Allocation{
				Destination: types.AddressToDestination(common.HexToAddress(`0xF5A1BB5607C9D079E46d1B3Dc33f257d937b43BD`)),
				Amount:      big.NewInt(1),
			},
			outcome.Allocation{
				Destination: types.AddressToDestination(common.HexToAddress(`0xEe18fF1575055691009aa246aE608132C57a422c`)),
				Amount:      big.NewInt(1),
			},
		},
	},
}

func TestSimulatedBackendChainService(t *testing.T) {
	logging.SetupDefaultFileLogger("simulatedBackendChainService.log", slog.LevelDebug)

	one := big.NewInt(1)
	three := big.NewInt(3)

	var receivedEvent Event

	sim, bindings, ethAccounts, err := SetupSimulatedBackend(2)
	defer closeSimulatedChain(t, sim)
	if err != nil {
		t.Fatal(err)
	}

	cs, err := NewSimulatedBackendChainService(sim, bindings, ethAccounts[0])
	defer closeChainService(t, cs)
	if err != nil {
		t.Fatal(err)
	}

	concludeState := state.State{
		Participants: []types.Address{
			Alice.Address(),
			Bob.Address(),
		},
		ChannelNonce:      37140676580,
		AppDefinition:     bindings.ConsensusApp.Address,
		ChallengeDuration: CHALLENGE_DURATION,
		AppData:           []byte{},
		Outcome:           concludeOutcome,
		TurnNum:           uint64(2),
		IsFinal:           true,
	}

	challengerSig, err := NitroAdjudicator.SignChallengeMessage(concludeState, Alice.PrivateKey)
	if err != nil {
		t.Fatal(err)
	}
	concludeSignedState := state.NewSignedState(concludeState)
	aSig, err := concludeState.Sign(Alice.PrivateKey)
	if err != nil {
		t.Fatal(err)
	}
	bSig, err := concludeState.Sign(Bob.PrivateKey)
	if err != nil {
		t.Fatal(err)
	}
	_ = concludeSignedState.AddSignature(aSig)
	_ = concludeSignedState.AddSignature(bSig)

	challengeTx := protocols.NewChallengeTransaction(concludeState.ChannelId(), concludeSignedState, make([]state.SignedState, 0), challengerSig)

	out := cs.EventFeed()
	err = cs.SendTransaction(challengeTx)
	if err != nil {
		t.Fatal(err)
	}

	// Check that the received events matches the expected event

	receivedEvent := <-out
	crEvent := receivedEvent.(ChallengeRegisteredEvent)
	expectedChallengeRegisteredEvent := NewChallengeRegisteredEvent(concludeState.ChannelId(), 2, crEvent.candidate, crEvent.candidateSignatures)
	if diff := cmp.Diff(expectedChallengeRegisteredEvent, crEvent, cmp.AllowUnexported(ChallengeRegisteredEvent{}, commonEvent{}, big.Int{})); diff != "" {
		t.Fatalf("Received event did not match expectation; (-want +got):\n%s", diff)
	}

	testDeposit := types.Funds{
		common.HexToAddress("0x00"): three,
		bindings.Token.Address:      one,
	}
	testTx := protocols.NewDepositTransaction(concludeState.ChannelId(), testDeposit)

	// Submit transaction
	err = cs.SendTransaction(testTx)
	if err != nil {
		t.Fatal(err)
	}

	// Check that the received events matches the expected event
	for i := 0; i < 2; i++ {
		receivedEvent = <-out
		dEvent := receivedEvent.(DepositedEvent)
		expectedDepositEvent := NewDepositedEvent(concludeState.ChannelId(), 5, dEvent.Asset, testDeposit[dEvent.Asset])
		if diff := cmp.Diff(expectedDepositEvent, dEvent, cmp.AllowUnexported(DepositedEvent{}, commonEvent{}, big.Int{})); diff != "" {
			t.Fatalf("Received event did not match expectation; (-want +got):\n%s", diff)
		}
		delete(testDeposit, dEvent.Asset)
	}

	if len(testDeposit) != 0 {
		t.Fatalf("Mismatch between the deposit transaction and the received events")
	}

	cId := concludeState.ChannelId()

	signedConcludeState := state.NewSignedState(concludeState)
	err = signedConcludeState.AddSignature(aSig)
	if err != nil {
		t.Fatal(err)
	}
	err = signedConcludeState.AddSignature(bSig)
	if err != nil {
		t.Fatal(err)
	}

	// Start new chain service. It should detect old chain events that were emitted while it was offline
	cs2, err := NewSimulatedBackendChainService(sim, bindings, ethAccounts[1])
	defer closeChainService(t, cs2)
	if err != nil {
		t.Fatal(err)
	}

	concludeTx := protocols.NewWithdrawAllTransaction(cId, signedConcludeState)
	err = cs.SendTransaction(concludeTx)
	if err != nil {
		t.Fatal(err)
	}

	// Check that the recieved event matches the expected event
	concludedEvent := <-out
<<<<<<< HEAD
	expectedConcludedEvent := ConcludedEvent{commonEvent: commonEvent{channelID: cId, blockNum: 5}}
	if diff := cmp.Diff(expectedConcludedEvent, concludedEvent, cmp.AllowUnexported(ConcludedEvent{}, commonEvent{})); diff != "" {
=======
	expectedConcludeEvent := ConcludedEvent{commonEvent: commonEvent{channelID: cId, blockNum: 8}}
	if diff := cmp.Diff(expectedConcludeEvent, concludedEvent, cmp.AllowUnexported(ConcludedEvent{}, commonEvent{})); diff != "" {
>>>>>>> e5c526ac
		t.Fatalf("Received event did not match expectation; (-want +got):\n%s", diff)
	}

	// Check that the recieved event matches the expected event
	allocationUpdatedEvent := <-out
<<<<<<< HEAD
	expectedAllocationUpatedEvent := NewAllocationUpdatedEvent(cId, 5, common.Address{}, new(big.Int).SetInt64(1))
	if diff := cmp.Diff(expectedAllocationUpatedEvent, allocationUpdatedEvent, cmp.AllowUnexported(AllocationUpdatedEvent{}, commonEvent{}, big.Int{})); diff != "" {
=======
	expectedAllocationUpdatedEvent := NewAllocationUpdatedEvent(cId, 8, common.Address{}, new(big.Int).SetInt64(1))

	if diff := cmp.Diff(expectedAllocationUpdatedEvent, allocationUpdatedEvent, cmp.AllowUnexported(AllocationUpdatedEvent{}, commonEvent{}, big.Int{})); diff != "" {
>>>>>>> e5c526ac
		t.Fatalf("Received event did not match expectation; (-want +got):\n%s", diff)
	}

	// Inspect state of chain (call StatusOf)
	statusOnChain, err := bindings.Adjudicator.Contract.StatusOf(&bind.CallOpts{}, cId)
	if err != nil {
		t.Fatal(err)
	}

	emptyBytes := [32]byte{}
	// Make assertion
	if !bytes.Equal(statusOnChain[:], emptyBytes[:]) {
		t.Fatalf("Adjudicator not updated as expected, got %v wanted %v", common.Bytes2Hex(statusOnChain[:]), common.Bytes2Hex(emptyBytes[:]))
	}

	// Check events from cs2 to ensure they match the expected values
	for i := 0; i < 2; i++ {
		receivedEvent = <-cs2.EventFeed()
		_, ok := receivedEvent.(DepositedEvent)
		if !ok {
			t.Fatalf("Expected chain event to be DepositedEvent")
		}
	}

	receivedEvent = <-cs2.EventFeed()
	if diff := cmp.Diff(expectedConcludedEvent, receivedEvent, cmp.AllowUnexported(ConcludedEvent{}, commonEvent{})); diff != "" {
		t.Fatalf("Received event did not match expectation; (-want +got):\n%s", diff)
	}

	receivedEvent = <-cs2.EventFeed()
	if diff := cmp.Diff(expectedAllocationUpatedEvent, receivedEvent, cmp.AllowUnexported(AllocationUpdatedEvent{}, commonEvent{}, big.Int{})); diff != "" {
		t.Fatalf("Received event did not match expectation; (-want +got):\n%s", diff)
	}
}

func closeChainService(t *testing.T, cs ChainService) {
	if err := cs.Close(); err != nil {
		t.Fatal(err)
	}
}

func closeSimulatedChain(t *testing.T, chain SimulatedChain) {
	if err := chain.Close(); err != nil {
		t.Fatal(err)
	}
}<|MERGE_RESOLUTION|>--- conflicted
+++ resolved
@@ -100,7 +100,7 @@
 
 	// Check that the received events matches the expected event
 
-	receivedEvent := <-out
+	receivedEvent = <-out
 	crEvent := receivedEvent.(ChallengeRegisteredEvent)
 	expectedChallengeRegisteredEvent := NewChallengeRegisteredEvent(concludeState.ChannelId(), 2, crEvent.candidate, crEvent.candidateSignatures)
 	if diff := cmp.Diff(expectedChallengeRegisteredEvent, crEvent, cmp.AllowUnexported(ChallengeRegisteredEvent{}, commonEvent{}, big.Int{})); diff != "" {
@@ -161,26 +161,15 @@
 
 	// Check that the recieved event matches the expected event
 	concludedEvent := <-out
-<<<<<<< HEAD
 	expectedConcludedEvent := ConcludedEvent{commonEvent: commonEvent{channelID: cId, blockNum: 5}}
 	if diff := cmp.Diff(expectedConcludedEvent, concludedEvent, cmp.AllowUnexported(ConcludedEvent{}, commonEvent{})); diff != "" {
-=======
-	expectedConcludeEvent := ConcludedEvent{commonEvent: commonEvent{channelID: cId, blockNum: 8}}
-	if diff := cmp.Diff(expectedConcludeEvent, concludedEvent, cmp.AllowUnexported(ConcludedEvent{}, commonEvent{})); diff != "" {
->>>>>>> e5c526ac
 		t.Fatalf("Received event did not match expectation; (-want +got):\n%s", diff)
 	}
 
 	// Check that the recieved event matches the expected event
 	allocationUpdatedEvent := <-out
-<<<<<<< HEAD
-	expectedAllocationUpatedEvent := NewAllocationUpdatedEvent(cId, 5, common.Address{}, new(big.Int).SetInt64(1))
-	if diff := cmp.Diff(expectedAllocationUpatedEvent, allocationUpdatedEvent, cmp.AllowUnexported(AllocationUpdatedEvent{}, commonEvent{}, big.Int{})); diff != "" {
-=======
-	expectedAllocationUpdatedEvent := NewAllocationUpdatedEvent(cId, 8, common.Address{}, new(big.Int).SetInt64(1))
-
+	expectedAllocationUpdatedEvent := NewAllocationUpdatedEvent(cId, 5, common.Address{}, new(big.Int).SetInt64(1))
 	if diff := cmp.Diff(expectedAllocationUpdatedEvent, allocationUpdatedEvent, cmp.AllowUnexported(AllocationUpdatedEvent{}, commonEvent{}, big.Int{})); diff != "" {
->>>>>>> e5c526ac
 		t.Fatalf("Received event did not match expectation; (-want +got):\n%s", diff)
 	}
 
@@ -211,7 +200,7 @@
 	}
 
 	receivedEvent = <-cs2.EventFeed()
-	if diff := cmp.Diff(expectedAllocationUpatedEvent, receivedEvent, cmp.AllowUnexported(AllocationUpdatedEvent{}, commonEvent{}, big.Int{})); diff != "" {
+	if diff := cmp.Diff(expectedAllocationUpdatedEvent, receivedEvent, cmp.AllowUnexported(AllocationUpdatedEvent{}, commonEvent{}, big.Int{})); diff != "" {
 		t.Fatalf("Received event did not match expectation; (-want +got):\n%s", diff)
 	}
 }

package p2pms

import (
	"bufio"
	"context"
	"encoding/json"
	"errors"
	"fmt"
	"io"
	"time"

	"github.com/libp2p/go-libp2p"
	dht "github.com/libp2p/go-libp2p-kad-dht"
	p2pcrypto "github.com/libp2p/go-libp2p/core/crypto"
	"github.com/libp2p/go-libp2p/core/host"
	"github.com/libp2p/go-libp2p/core/network"
	"github.com/libp2p/go-libp2p/core/peer"
	"github.com/libp2p/go-libp2p/core/peerstore"
	"github.com/libp2p/go-libp2p/core/protocol"
	"github.com/libp2p/go-libp2p/p2p/discovery/mdns"
	"github.com/libp2p/go-libp2p/p2p/transport/tcp"
	"github.com/multiformats/go-multiaddr"
	"github.com/rs/zerolog"
	"github.com/statechannels/go-nitro/internal/logging"
	"github.com/statechannels/go-nitro/internal/safesync"
	"github.com/statechannels/go-nitro/protocols"
	"github.com/statechannels/go-nitro/types"
)

// basicPeerInfo contains the basic information about a peer
type basicPeerInfo struct {
	Id      peer.ID
	Address types.Address
}

const (
	DHT_PROTOCOL_PREFIX          protocol.ID = "/nitro" // use /nitro/kad/1.0.0 instead of /ipfs/kad/1.0.0
	GENERAL_MSG_PROTOCOL_ID      protocol.ID = "/nitro/msg/1.0.0"
	PEER_EXCHANGE_PROTOCOL_ID    protocol.ID = "/nitro/peerinfo/1.0.0"
	DELIMITER                                = '\n'
	BUFFER_SIZE                              = 1_000
	NUM_CONNECT_ATTEMPTS                     = 10
	RETRY_SLEEP_DURATION                     = 5 * time.Second
	PEER_EXCHANGE_SLEEP_DURATION             = 10 * time.Second // how often we attempt FindPeers
	BOOTSTRAP_SLEEP_DURATION                 = 1 * time.Second  // how often we check for bootpeers in Peerstore
)

// P2PMessageService is a rudimentary message service that uses TCP to send and receive messages.
type P2PMessageService struct {
	initComplete chan struct{}
	toEngine     chan protocols.Message // for forwarding processed messages to the engine
	peers        *safesync.Map[peer.ID]

	me          types.Address
	key         p2pcrypto.PrivKey
	p2pHost     host.Host
	mdns        mdns.Service
	dht         *dht.IpfsDHT
	newPeerInfo chan basicPeerInfo
	logger      zerolog.Logger

	MultiAddr string
}

// Id returns the libp2p peer ID of the message service.
func (ms *P2PMessageService) Id() peer.ID {
	id, _ := peer.IDFromPrivateKey(ms.key)
	return id
}

// NewMessageService returns a running P2PMessageService listening on the given ip, port and message key.
// If useMdnsPeerDiscovery is true, the message service will use mDNS to discover peers.
// Otherwise, peers must be added manually via `AddPeers`.
func NewMessageService(ip string, port int, me types.Address, pk []byte, useMdnsPeerDiscovery bool, logWriter io.Writer, bootPeers []string) *P2PMessageService {
	logging.ConfigureZeroLogger()

	ms := &P2PMessageService{
		initComplete: make(chan struct{}, 1),
		toEngine:     make(chan protocols.Message, BUFFER_SIZE),
		newPeerInfo:  make(chan basicPeerInfo, BUFFER_SIZE),
		peers:        &safesync.Map[peer.ID]{},
		me:           me,
		logger:       logging.WithAddress(zerolog.New(logWriter).With().Timestamp(), &me).Caller().Logger(),
	}

	messageKey, err := p2pcrypto.UnmarshalSecp256k1PrivateKey(pk)
	if err != nil {
		panic(err)
	}

	ms.key = messageKey
	options := []libp2p.Option{
		libp2p.Identity(messageKey),
		libp2p.ListenAddrStrings(fmt.Sprintf("/ip4/%s/tcp/%d", "0.0.0.0", port)),
		libp2p.Transport(tcp.NewTCPTransport),
		libp2p.NATPortMap(),
		libp2p.EnableNATService(),
		libp2p.DefaultMuxers,
	}
	host, err := libp2p.New(options...)
	if err != nil {
		panic(err)
	}

	ms.p2pHost = host
	ms.p2pHost.SetStreamHandler(GENERAL_MSG_PROTOCOL_ID, ms.msgStreamHandler)
	ms.p2pHost.SetStreamHandler(PEER_EXCHANGE_PROTOCOL_ID, ms.receivePeerInfo)

	// Print out my own peerInfo
	peerInfo := peer.AddrInfo{
		ID:    ms.p2pHost.ID(),
		Addrs: ms.p2pHost.Addrs(),
	}
	addrs, err := peer.AddrInfoToP2pAddrs(&peerInfo)
	if err != nil {
		panic(err)
	}
	ms.MultiAddr = addrs[0].String()
	ms.logger.Info().Msgf("libp2p node multiaddrs: %v", addrs)

	if useMdnsPeerDiscovery {
		ms.setupMdns()
	} else {
		ms.setupDht(bootPeers)
	}

	return ms
}

func (ms *P2PMessageService) setupMdns() {
	// Since the mdns service could trigger a call to  `HandlePeerFound` at any time once started
	// We want to start mdns after the message service has been fully constructed
	ms.mdns = mdns.NewMdnsService(ms.p2pHost, "", ms)
	err := ms.mdns.Start()
	ms.checkError(err)

	close(ms.initComplete)
	ms.logger.Info().Msgf("mDNS setup complete")
}

func (ms *P2PMessageService) setupDht(bootPeers []string) {
	ctx := context.Background()
	var options []dht.Option
	options = append(options, dht.BucketSize(20))
	options = append(options, dht.Mode(dht.ModeServer))                                                    // allows other peers to connect to this node
	options = append(options, dht.ProtocolPrefix(DHT_PROTOCOL_PREFIX))                                     // need this to allow custom NamespacedValidator
	options = append(options, dht.NamespacedValidator(DHT_NAMESPACE, stateChannelAddrToPeerIDValidator{})) // all records prefixed with /scaddr/ will use this custom validator

	kademliaDHT, err := dht.New(ctx, ms.p2pHost, options...)
	ms.checkError(err)
	ms.dht = kademliaDHT

	// Setup network connection notifications
	n := &network.NotifyBundle{}
	n.ConnectedF = func(n network.Network, conn network.Conn) {
		ms.logger.Debug().Msgf("notification: connected to peer %s", conn.RemotePeer().String())
		peerInfo := basicPeerInfo{Id: conn.RemotePeer()}
		ms.newPeerInfo <- peerInfo
	}
	n.DisconnectedF = func(n network.Network, conn network.Conn) {
		ms.logger.Debug().Msgf("notification: disconnected from peer: %s", conn.RemotePeer().String())
	}
	ms.p2pHost.Network().Notify(n)
	ms.connectBootPeers(bootPeers)

	err = ms.dht.Bootstrap(ctx) // Sends FIND_NODE queries periodically to populate dht routing table
	ms.checkError(err)

	// Must wait until dht RoutingTable has an entry before adding custom dht record
	// This is a restriction enforced by the libp2p library. When we try to put a value
	// into the DHT, the node is not storing it locally. Instead its telling other peers
	// to store it. The key-value pairs are stored on nodes with IDs closest to the key.
	// If the RoutingTable is empty, the node has no peers to propagate this information to.
	go func() {
		ticker := time.NewTicker(BOOTSTRAP_SLEEP_DURATION)
		for range ticker.C {
			dhtSize := ms.dht.RoutingTable().Size()
			ms.logger.Info().Msgf("routing table size: %d", dhtSize)
			if dhtSize > 0 {
				ms.addScaddrDhtRecord(ctx)
				ticker.Stop()
				close(ms.initComplete)
				return
			}
		}
	}()

	ms.logger.Info().Msgf("DHT setup complete")
}

// InitComplete returns a chan that gets closed once the message service is initalized
func (ms *P2PMessageService) InitComplete() <-chan struct{} {
	return ms.initComplete
}

// addScaddrDhtRecord adds this node's state channel address to the custom dht namespace
func (ms *P2PMessageService) addScaddrDhtRecord(ctx context.Context) {
	ms.logger.Info().Msg("Attempting to add value to dht")
	ms.logger.Info().Msgf("Number peers connected: %d", len(ms.p2pHost.Network().Peers()))
	recordData := &dhtData{
		SCAddr:    ms.me.String(),
		PeerID:    ms.Id().String(),
		Timestamp: time.Time.Unix(time.Now()),
	}
	recordDataBytes, err := json.Marshal(recordData)
	ms.checkError(err)

	signature, err := ms.key.Sign(recordDataBytes)
	ms.checkError(err)

	fullRecord := &dhtRecord{
		Data:      *recordData,
		Signature: signature,
	}
	fullRecordBytes, err := json.Marshal(fullRecord)
	ms.checkError(err)

	key := DHT_RECORD_PREFIX + ms.me.String()
	err = ms.dht.PutValue(ctx, key, fullRecordBytes)
	ms.checkError(err)
	ms.logger.Info().Str(key, ms.Id().String()).Msg("Added value to dht")
}

// HandlePeerFound is called by the mDNS service when a peer is found.
func (ms *P2PMessageService) HandlePeerFound(pi peer.AddrInfo) {
	ms.logger.Debug().Msgf("Attempting to add mdns peer")
	ms.p2pHost.Peerstore().AddAddr(pi.ID, pi.Addrs[0], peerstore.PermanentAddrTTL)

	ms.sendPeerInfo(pi.ID)
}

func (ms *P2PMessageService) msgStreamHandler(stream network.Stream) {
	defer stream.Close()

	reader := bufio.NewReader(stream)
	// Create a buffer stream for non blocking read and write.
	raw, err := reader.ReadString(DELIMITER)

	// An EOF means the stream has been closed by the other side.
	if errors.Is(err, io.EOF) {
		return
	}
	if err != nil {
		ms.logger.Err(err)
		return
	}
	m, err := protocols.DeserializeMessage(raw)
	if err != nil {
		ms.logger.Err(err)
		return
	}
	ms.toEngine <- m
}

// sendPeerInfo sends our peer info to a given peerId
func (ms *P2PMessageService) sendPeerInfo(recipientId peer.ID) {
	stream, err := ms.p2pHost.NewStream(context.Background(), recipientId, PEER_EXCHANGE_PROTOCOL_ID)
	if err != nil {
<<<<<<< HEAD
		ms.logger.Err(err).Msgf("failed to create stream for passing peerInfo with %s", recipientId.String())
=======
		ms.logger.Err(err)
>>>>>>> 285865cb
		return
	}
	defer stream.Close()

	raw, err := json.Marshal(basicPeerInfo{
		Id:      ms.Id(),
		Address: ms.me,
	})
	if err != nil {
		ms.logger.Err(err)
		return
	}

	writer := bufio.NewWriter(stream)
	// We don't care about the number of bytes written
	_, err = writer.WriteString(string(raw) + string(DELIMITER))
	if err != nil {
		ms.logger.Err(err)
		return
	}
	writer.Flush()
}

// receivePeerInfo receives peer info from the given stream
func (ms *P2PMessageService) receivePeerInfo(stream network.Stream) {
	ms.logger.Debug().Msgf("received peerInfo")
	defer stream.Close()

	// Create a buffer stream for non blocking read and write.
	reader := bufio.NewReader(stream)
	raw, err := reader.ReadString(DELIMITER)

	// An EOF means the stream has been closed by the other side.
	if errors.Is(err, io.EOF) {
		return
	}
	if err != nil {
		ms.logger.Err(err)
		return
	}

	var msg *basicPeerInfo
	err = json.Unmarshal([]byte(raw), &msg)
	if err != nil {
		ms.logger.Err(err)
		return
	}

	_, foundPeer := ms.peers.LoadOrStore(msg.Address.String(), msg.Id)
	if !foundPeer {
		peerInfo := basicPeerInfo{msg.Id, msg.Address}
		ms.logger.Debug().Msgf("stored new peer in map: %v", peerInfo)
		ms.newPeerInfo <- peerInfo
	}
}

func (ms *P2PMessageService) getPeerIdFromDht(scaddr string) (peer.ID, error) {
	ms.logger.Info().Msgf("did not find address %s in local map, will query dht", scaddr)
	recordBytes, err := ms.dht.GetValue(context.Background(), DHT_RECORD_PREFIX+scaddr)
	if err != nil {
		return "", err
	}

	recordData := &dhtRecord{}
	err = json.Unmarshal(recordBytes, recordData)
	if err != nil {
		return "", err
	}

	peerId, err := peer.Decode(recordData.Data.PeerID)
	if err != nil {
		return "", err
	}
	ms.logger.Info().Msgf("found address in dht: %s (peerId: %s)", scaddr, peerId.String())

	ms.peers.Store(scaddr, peerId) // Cache this info locally for use next time
	return peerId, nil
}

// Send sends messages to other participants.
// It blocks until the message is sent.
// It will retry establishing a stream NUM_CONNECT_ATTEMPTS times before giving up
func (ms *P2PMessageService) Send(msg protocols.Message) error {
	raw, err := msg.Serialize()
	if err != nil {
		return err
	}

	// First try to get peerId from local "peers" map. If the address is not found there,
	// query the dht to retrieve the peerId, then store in local map for next time
	peerId, ok := ms.peers.Load(msg.To.String())
	if !ok {
		peerId, err = ms.getPeerIdFromDht(msg.To.String())
	}
	if err != nil {
		return err
	}

	for i := 0; i < NUM_CONNECT_ATTEMPTS; i++ {
		s, err := ms.p2pHost.NewStream(context.Background(), peerId, GENERAL_MSG_PROTOCOL_ID)
		if err == nil {
			writer := bufio.NewWriter(s)
			_, err = writer.WriteString(raw + string(DELIMITER)) // We don't care about the number of bytes written
			if err != nil {
				return err
			}

			writer.Flush()
			s.Close()
			return nil
		}

		ms.logger.Info().Int("attempt", i).Str("to", msg.To.String()).Msg("could not open stream: " + err.Error())
		time.Sleep(RETRY_SLEEP_DURATION)
	}
	return nil
}

// checkError panics if the message service is running and there is an error, otherwise it just returns
func (ms *P2PMessageService) checkError(err error) {
	if err == nil {
		return
	}
	ms.logger.Panic().Msg(err.Error())
}

// Out returns a channel that can be used to receive messages from the message service
func (ms *P2PMessageService) Out() <-chan protocols.Message {
	return ms.toEngine
}

// Close closes the P2PMessageService
func (ms *P2PMessageService) Close() error {
	// The mdns service is optional so we only close it if it exists
	if ms.mdns != nil {
		err := ms.mdns.Close()
		if err != nil {
			return err
		}
	}
	ms.p2pHost.RemoveStreamHandler(GENERAL_MSG_PROTOCOL_ID)
	return ms.p2pHost.Close()
}

// PeerInfoReceived returns a channel that receives a PeerInfo when a peer is discovered
func (ms *P2PMessageService) PeerInfoReceived() <-chan basicPeerInfo {
	return ms.newPeerInfo
}

func (ms *P2PMessageService) connectBootPeers(bootPeers []string) {
	expectedPeers := len(bootPeers)
	if expectedPeers == 0 {
		return
	}

	for _, p := range bootPeers {
		addr, err := multiaddr.NewMultiaddr(p)
		ms.checkError(err)

		peer, err := peer.AddrInfoFromP2pAddr(addr)
		ms.checkError(err)

		err = ms.p2pHost.Connect(context.Background(), *peer) // Adds peerInfo to local Peerstore
		ms.checkError(err)
		ms.logger.Debug().Msgf("connected to boot peer: %v", p)
	}

	// Add bootpeers and wait for connections before proceeding
	ms.logger.Info().Msgf("waiting for %d bootpeer connections", expectedPeers)
	ticker := time.NewTicker(BOOTSTRAP_SLEEP_DURATION)
	for range ticker.C {
		peers := ms.p2pHost.Network().Peers()
		actualPeers := len(peers)
		ms.logger.Debug().Msgf("found peers: %v, expected peers: %d", actualPeers, expectedPeers)
		for _, peer := range peers {
			ms.logger.Trace().Msgf("peer info: %v", peer)
		}

		// Once we've connected to enough peers, stop the ticker
		if actualPeers >= expectedPeers {
			ms.logger.Info().Msgf("initial threshold for peer connections has been met")
			ticker.Stop()
			return
		}
	}
}<|MERGE_RESOLUTION|>--- conflicted
+++ resolved
@@ -256,11 +256,7 @@
 func (ms *P2PMessageService) sendPeerInfo(recipientId peer.ID) {
 	stream, err := ms.p2pHost.NewStream(context.Background(), recipientId, PEER_EXCHANGE_PROTOCOL_ID)
 	if err != nil {
-<<<<<<< HEAD
 		ms.logger.Err(err).Msgf("failed to create stream for passing peerInfo with %s", recipientId.String())
-=======
-		ms.logger.Err(err)
->>>>>>> 285865cb
 		return
 	}
 	defer stream.Close()

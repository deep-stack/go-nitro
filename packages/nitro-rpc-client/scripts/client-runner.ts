#!/usr/bin/env ts-node
/* eslint-disable @typescript-eslint/no-empty-function */

import yargs from "yargs";
import { hideBin } from "yargs/helpers";
import axios, { AxiosResponse } from "axios";

import { NitroRpcClient } from "../src/rpc-client";
import {
  compactJson,
  getLocalRPCUrl,
  logOutChannelUpdates,
} from "../src/utils";
import { unsecureHttpsAgent } from "../src/transport/http";

const clientNames = ["alice", "irene", "bob", "ivan"] as const;
const clientPortMap: Record<ClientNames, number> = {
  alice: 4005,
  irene: 4006,
  bob: 4007,
  ivan: 4008,
};

type ClientNames = (typeof clientNames)[number];
type Clients = Map<ClientNames, NitroRpcClient>;

async function initializeClients(): Promise<Clients> {
  let port = 4005;

  const clients: Clients = new Map<ClientNames, NitroRpcClient>();
  for (const clientName of clientNames) {
    const client = await NitroRpcClient.CreateHttpNitroClient(
      getLocalRPCUrl(port)
    );
    clients.set(clientName, client);
    port++;
  }
  return clients;
}

function closeClients(clients: Clients): Promise<void[]> {
  return Promise.all(
    Array.from(clients.values()).map((client) => client.Close())
  );
}

function isValidClientName(name: string): name is ClientNames {
  return clientNames.includes(name as ClientNames);
}

yargs(hideBin(process.argv))
  .scriptName("client-runner")
  .command(
    "print-channels",
    "Prints all channels",
    async () => {},
    async () => {
      const clients = await initializeClients();

      for (const client of clients.values()) {
        const ledgers = await client.GetAllLedgerChannels();

        console.log(
          `Client ${await client.GetAddress()} found ${ledgers.length} ledgers`
        );

        if (ledgers.length > 0) {
          console.log(`LEDGERS`);
        }
        for (const ledger of ledgers) {
          console.log(`${compactJson(ledger)}`);

          const paymentChans = await client.GetPaymentChannelsByLedger(
            ledger.ID
          );
          if (paymentChans.length > 0) {
            console.log(`PAYMENT CHANNELS FUNDED BY ${ledger.ID}`);

            for (const paymentChan of paymentChans) {
              console.log(`${compactJson(paymentChan)}`);
            }
          }
        }
      }
      await closeClients(clients);
      process.exit(0);
    }
  )
  .command(
    "create-channels",
    "Creates some virtual channels and makes some payments",
    (yargsBuilder) => {
      return yargsBuilder
        .option("createledgers", {
          describe: `Whether we attempt to create new ledger channels.
            Set to false if you already have some ledger channels created.`,
          type: "boolean",
          default: true,
        })
        .option("numvirtual", {
          describe:
            "The number of virtual channels to create between Alice and Bob.",
          type: "number",
          default: 5,
        })
        .option("ledgerdeposit", {
          describe:
            "The amount of wei for each participant to deposit into the ledger channel",
          type: "number",
          default: 1_000_000_000_000,
        })
        .option("virtualdeposit", {
          describe:
            "The amount of wei for each participant to deposit into a virtual channel",
          type: "number",
          default: 1_000_000,
        })
        .option("numclosevirtual", {
          describe: "The number of virtual channels to close and defund.",
          type: "number",
          default: 2,
        })
        .option("numpayments", {
          describe:
            "The number of payments to make from Alice to Bob.Each payment is made on a random virtual channel",
          type: "number",
          default: 5,
        })
        .option("printnotifications", {
          alias: "n",
          describe: "Whether channel notifications are printed to the console",
          type: "boolean",
          default: false,
        })
        .option("waitduration", {
          alias: "w",
          describe:
            "The amount of time, in milliseconds, to wait for the RPC servers to be responsive",
          type: "number",
          default: 0,
        });
    },
    async (yargs) => {
      if (yargs.waitduration > 0) {
        await Promise.all(
          Object.values(clientPortMap).map((port) =>
            waitForRPCServer(port, yargs.waitduration)
          )
        );
      }

      const clients = await initializeClients();

      if (yargs.printnotifications) {
        clients.forEach(logOutChannelUpdates);
      }

      const aliceClient = clients.get("alice");
      const ireneClient = clients.get("irene");
      const bobClient = clients.get("bob");
      if (!aliceClient || !ireneClient || !bobClient) {
        throw new Error("An client is undefined");
      }

      console.log("Retrieving client addresses");
      const ireneAddress = await ireneClient.GetAddress();
      const bobAddress = await bobClient.GetAddress();

      if (yargs.createledgers) {
        // Setup ledger channels
        console.log("Constructing ledger channels");
        const aliceLedger = await aliceClient.CreateLedgerChannel(
          ireneAddress,
          yargs.ledgerdeposit
        );
        const bobLedger = await ireneClient.CreateLedgerChannel(
          bobAddress,
          yargs.ledgerdeposit
        );

        await Promise.all([
          aliceClient.WaitForObjective(aliceLedger.Id),
          bobClient.WaitForObjective(bobLedger.Id),
        ]);
        console.log(`Ledger channel ${bobLedger.ChannelId} created`);
        console.log(`Ledger channel ${aliceLedger.ChannelId} created`);
      }

      // Setup virtual channels
      const virtualChannels: string[] = [];
      console.log(`Constructing ${yargs.numvirtual} virtual channels`);
      for (let i = 0; i < yargs.numvirtual; i++) {
        const res = await aliceClient.CreatePaymentChannel(
          bobAddress,
          [ireneAddress],
          yargs.virtualdeposit
        );
        await aliceClient.WaitForObjective(res.Id);
        console.log(`Virtual channel ${res.ChannelId} created`);
        virtualChannels.push(res.ChannelId);
      }

      // Make payments
      console.log(`Making ${yargs.numpayments} payments`);
      for (let i = 0; i < yargs.numpayments; i++) {
        const channelId = getRandomElement(virtualChannels);
        const res = await aliceClient.Pay(channelId, 1);
        console.log(`Paid ${res.Amount} on channel ${res.Channel}`);
      }

      await wait(1000);

      // Close virtual channels
      console.log(`Closing ${yargs.numclosevirtual} virtual channels`);
      let closeCount = 0;
      for (const channelId of virtualChannels) {
        if (closeCount >= yargs.numclosevirtual) {
          break;
        }

        const res = await aliceClient.ClosePaymentChannel(channelId);
        await aliceClient.WaitForObjective(res);
        console.log(
          `Virtual channel ${getChannelIdFromObjectiveId(res)} closed`
        );
        closeCount++;
      }

      await closeClients(clients);
      process.exit(0);
    }
  )
  .command(
    "create-ledger",
    "Create a ledger channel",
    (yargsBuilder) => {
      return yargsBuilder
        .option("left", {
          describe: "Left rpc node",
          type: "string",
          default: "alice",
        })
        .option("right", {
          describe: "Right rpc node",
          type: "string",
          default: "irene",
        });
    },
    async (yargs) => {
      const { left, right } = yargs;
      if (!isValidClientName(left) || !isValidClientName(right)) {
        throw new Error("Invalid client name");
      }

      const clients = await initializeClients();
      const leftClient = clients.get(left);
      const rightClient = clients.get(right);
      if (!leftClient || !rightClient) {
        throw new Error("A client is undefined");
      }
      const rightAddress = await rightClient.GetAddress();

      if (yargs.printnotifications) {
        [leftClient, rightClient].forEach(logOutChannelUpdates);
      }

      // Setup ledger channels
      console.log("Constructing ledger channels");
      const ledger = await leftClient.CreateLedgerChannel(
        rightAddress,
        1_000_000
      );
      await leftClient.WaitForObjective(ledger.Id);
      console.log(`Ledger channel ${ledger.ChannelId} created`);

      await closeClients(clients);
    }
  )
  .demandCommand(1, "You need at least one command before moving on")
  .strict()
  .parse();

function getRandomElement<T>(col: T[]): T {
  return col[Math.floor(Math.random() * col.length)];
}
async function wait(ms: number) {
  await new Promise((res) => setTimeout(res, ms));
}

function getChannelIdFromObjectiveId(objectiveId: string): string {
  return objectiveId.split("-")[1];
}

// Waits for the RPC server to be available by sending a simple get_address POST request until we get a response
async function waitForRPCServer(
  port: number,
  waitDuration: number
): Promise<void> {
  const startTime = Date.now();
  while (Date.now() - startTime < waitDuration) {
    const isUp = await isServerUp(port);
    if (isUp) {
      console.log(
        `RPC server ${getLocalRPCUrl(port)} is responding!
        Waited ${
          Date.now() - startTime
        } milliseconds for server to be responsive`
      );

      return;
    } else {
      console.log(`RPC server ${getLocalRPCUrl(port)} not available, waiting!`);
      await wait(1000);
    }
  }
  throw new Error(
    `RPC server ${getLocalRPCUrl(port)} not reachable in ${waitDuration} ms`
  );
}

// Checks if the server is up by sending a simple get_address POST request
// This is specific to the HTTP/WS RPC transport
async function isServerUp(port: number): Promise<boolean> {
  let result: AxiosResponse<unknown, unknown>;
  const url = new URL(`https://${getLocalRPCUrl(port)}/health`).toString();

  try {
<<<<<<< HEAD
    result = await axios.get(url, { httpsAgent: unsecureHttpsAgent() });
=======
    result = await axios.get(url);
>>>>>>> f7464baf
  } catch (e) {
    return false;
  }
  return result.status === 200;
}<|MERGE_RESOLUTION|>--- conflicted
+++ resolved
@@ -11,7 +11,6 @@
   getLocalRPCUrl,
   logOutChannelUpdates,
 } from "../src/utils";
-import { unsecureHttpsAgent } from "../src/transport/http";
 
 const clientNames = ["alice", "irene", "bob", "ivan"] as const;
 const clientPortMap: Record<ClientNames, number> = {
@@ -325,11 +324,7 @@
   const url = new URL(`https://${getLocalRPCUrl(port)}/health`).toString();
 
   try {
-<<<<<<< HEAD
-    result = await axios.get(url, { httpsAgent: unsecureHttpsAgent() });
-=======
     result = await axios.get(url);
->>>>>>> f7464baf
   } catch (e) {
     return false;
   }

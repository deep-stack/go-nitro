// Package client_test contains helpers and integration tests for go-nitro clients
package client_test // import "github.com/statechannels/go-nitro/client_test"

import (
	"math/big"
	"math/rand"
	"testing"
	"time"

	"github.com/google/go-cmp/cmp"
	"github.com/statechannels/go-nitro/channel/consensus_channel"
	"github.com/statechannels/go-nitro/client"
	"github.com/statechannels/go-nitro/client/engine/chainservice"
	"github.com/statechannels/go-nitro/client/engine/messageservice"
	"github.com/statechannels/go-nitro/client/engine/store"
	"github.com/statechannels/go-nitro/internal/testdata"
	"github.com/statechannels/go-nitro/protocols"
	"github.com/statechannels/go-nitro/protocols/directfund"
	"github.com/statechannels/go-nitro/types"
)

const ledgerChannelDeposit = 5_000_000

func directlyFundALedgerChannel(t *testing.T, alpha client.Client, beta client.Client) types.Destination {
	// Set up an outcome that requires both participants to deposit
	outcome := testdata.Outcomes.Create(*alpha.Address, *beta.Address, ledgerChannelDeposit, ledgerChannelDeposit)

	request := directfund.ObjectiveRequestForConsensusApp{
		CounterParty:      *beta.Address,
		Outcome:           outcome,
		ChallengeDuration: big.NewInt(0),
		Nonce:             int64(rand.Int31()),
	}
	response := alpha.CreateLedgerChannel(request)

	waitTimeForCompletedObjectiveIds(t, &alpha, defaultTimeout, response.Id)
	waitTimeForCompletedObjectiveIds(t, &beta, defaultTimeout, response.Id)
	return response.ChannelId
}

type RejectingPolicyMaker struct{}

func (pm *RejectingPolicyMaker) ShouldApprove(obj protocols.Objective) bool {
	return false
}

func TestWhenObjectiveIsRejected(t *testing.T) {

	// Setup logging
	logFile := "test_direct_fund.log"
	truncateLog(logFile)
	logDestination := newLogWriter(logFile)

	chain := chainservice.NewMockChain()
	chainServiceA := chainservice.NewMockChainService(chain, alice.Address())
	chainServiceB := chainservice.NewMockChainService(chain, alice.Address())
	broker := messageservice.NewBroker()

	meanMessageDelay := time.Duration(0)
<<<<<<< HEAD
	clientA, storeA := setupClient(alice.PrivateKey, chain, broker, logDestination, meanMessageDelay)
	var storeB store.Store
	{
		messageservice := messageservice.NewTestMessageService(bob.Address(), broker, meanMessageDelay)
		storeB = store.NewMemStore(bob.PrivateKey)
		_ = client.New(messageservice, chain, storeB, logDestination, &RejectingPolicyMaker{}, nil)
=======
	clientA, storeA := setupClient(alice.PrivateKey, chainServiceA, broker, logDestination, meanMessageDelay)
	var (
		clientB client.Client
		storeB  store.Store
	)
	{
		messageservice := messageservice.NewTestMessageService(bob.Address(), broker, meanMessageDelay)
		storeB = store.NewMemStore(bob.PrivateKey)
		clientB = client.New(messageservice, chainServiceB, storeB, logDestination, &RejectingPolicyMaker{}, nil)
>>>>>>> c283a965
	}

	outcome := testdata.Outcomes.Create(alice.Address(), bob.Address(), ledgerChannelDeposit, ledgerChannelDeposit)

	request := directfund.ObjectiveRequestForConsensusApp{
		CounterParty:      bob.Address(),
		Outcome:           outcome,
		ChallengeDuration: big.NewInt(0),
		Nonce:             rand.Int63(),
	}

	response := clientA.CreateLedgerChannel(request)

	waitTimeForCompletedObjectiveIds(t, &clientA, time.Second, response.Id)

	obj, _ := storeA.GetObjectiveById(response.Id)

	if obj.GetStatus() != protocols.Rejected {
		t.Error("expected objective to be rejected")
		t.FailNow()
	}

	obj, _ = storeB.GetObjectiveById(response.Id)

	if obj.GetStatus() != protocols.Rejected {
		t.Error("expected objective to be rejected")
		t.FailNow()
	}
}

// TestDirectFund uses the geth simulated backend
func TestDirectFund(t *testing.T) {

	// Setup logging
	logFile := "test_direct_fund.log"
	truncateLog(logFile)
	logDestination := newLogWriter(logFile)

	// Setup chain service
	sim, bindings, ethAccounts, err := chainservice.SetupSimulatedBackend(2)
	if err != nil {
		t.Fatal(err)
	}
	chainA, err := chainservice.NewSimulatedBackendChainService(sim, bindings, ethAccounts[0], logDestination)
	if err != nil {
		t.Fatal(err)
	}
	chainB, err := chainservice.NewSimulatedBackendChainService(sim, bindings, ethAccounts[1], logDestination)
	if err != nil {
		t.Fatal(err)
	}
	// End chain service setup

	broker := messageservice.NewBroker()

	clientA, storeA := setupClient(alice.PrivateKey, chainA, broker, logDestination, 0)
	clientB, storeB := setupClient(bob.PrivateKey, chainB, broker, logDestination, 0)

	directlyFundALedgerChannel(t, clientA, clientB)

	want := testdata.Outcomes.Create(*clientA.Address, *clientB.Address, ledgerChannelDeposit, ledgerChannelDeposit)
	// Ensure that we create a consensus channel in the store
	for _, store := range []store.Store{storeA, storeB} {
		var con *consensus_channel.ConsensusChannel
		var ok bool

		// each client fetches the ConsensusChannel by reference to their counterparty
		if store.GetChannelSecretKey() == &alice.PrivateKey {
			con, ok = store.GetConsensusChannel(*clientB.Address)
		} else {
			con, ok = store.GetConsensusChannel(*clientA.Address)
		}

		if !ok {
			t.Fatalf("expected a consensus channel to have been created")
		}
		vars := con.ConsensusVars()
		got := vars.Outcome.AsOutcome()

		if diff := cmp.Diff(want, got); diff != "" {
			t.Fatalf("expected outcome to be %v, got %v:\n %v", want, got, diff)
		}
		if vars.TurnNum != 1 {
			t.Fatal("expected consensus turn number to be the post fund setup 1, received #$v", vars.TurnNum)
		}
		if con.Leader() != *clientA.Address {
			t.Fatalf("Expected %v as leader, but got %v", clientA.Address, con.Leader())
		}

		if !con.OnChainFunding.IsNonZero() {
			t.Fatal("Expected nonzero on chain funding, but got zero")
		}

		if _, channelStillInStore := store.GetChannelById(con.Id); channelStillInStore {
			t.Fatalf("Expected channel to have been destroyed in %v's store, but it was not", store.GetAddress())
		}

	}

}<|MERGE_RESOLUTION|>--- conflicted
+++ resolved
@@ -57,24 +57,12 @@
 	broker := messageservice.NewBroker()
 
 	meanMessageDelay := time.Duration(0)
-<<<<<<< HEAD
-	clientA, storeA := setupClient(alice.PrivateKey, chain, broker, logDestination, meanMessageDelay)
+	clientA, storeA := setupClient(alice.PrivateKey, chainServiceA, broker, logDestination, meanMessageDelay)
 	var storeB store.Store
 	{
 		messageservice := messageservice.NewTestMessageService(bob.Address(), broker, meanMessageDelay)
 		storeB = store.NewMemStore(bob.PrivateKey)
-		_ = client.New(messageservice, chain, storeB, logDestination, &RejectingPolicyMaker{}, nil)
-=======
-	clientA, storeA := setupClient(alice.PrivateKey, chainServiceA, broker, logDestination, meanMessageDelay)
-	var (
-		clientB client.Client
-		storeB  store.Store
-	)
-	{
-		messageservice := messageservice.NewTestMessageService(bob.Address(), broker, meanMessageDelay)
-		storeB = store.NewMemStore(bob.PrivateKey)
-		clientB = client.New(messageservice, chainServiceB, storeB, logDestination, &RejectingPolicyMaker{}, nil)
->>>>>>> c283a965
+		_ = client.New(messageservice, chainServiceB, storeB, logDestination, &RejectingPolicyMaker{}, nil)
 	}
 
 	outcome := testdata.Outcomes.Create(alice.Address(), bob.Address(), ledgerChannelDeposit, ledgerChannelDeposit)

--- conflicted
+++ resolved
@@ -2,7 +2,6 @@
 
 import (
 	"bytes"
-	"crypto/tls"
 	"fmt"
 	"io"
 	"log/slog"
@@ -35,15 +34,8 @@
 	if err != nil {
 		return nil, err
 	}
-<<<<<<< HEAD
-	dialer := websocket.Dialer{
-		TLSClientConfig: &tls.Config{ServerName: "statechannels.org"},
-	}
-	conn, _, err := dialer.Dial(subscribeUrl, nil)
-=======
 
 	conn, _, err := websocket.DefaultDialer.Dial(subscribeUrl, nil)
->>>>>>> f7464baf
 	if err != nil {
 		return nil, err
 	}
@@ -62,18 +54,7 @@
 		return nil, err
 	}
 
-<<<<<<< HEAD
-	httpClient := &http.Client{
-		Transport: &http.Transport{
-			TLSClientConfig: &tls.Config{
-				ServerName: "statechannels.org",
-			},
-		},
-	}
-	resp, err := httpClient.Post(requestUrl, "application/json", bytes.NewBuffer(data))
-=======
 	resp, err := http.Post(requestUrl, "application/json", bytes.NewBuffer(data))
->>>>>>> f7464baf
 	if err != nil {
 		return nil, err
 	}

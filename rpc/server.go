--- conflicted
+++ resolved
@@ -90,39 +90,21 @@
 			return processRequest(rs, requestData, func(req serde.NoPayloadRequest) (string, error) {
 				return rs.client.Version(), nil
 			})
-<<<<<<< HEAD
 		case serde.CreateLedgerChannelRequestMethod:
-			return processRequest(rs, requestData, func(obj directfund.ObjectiveRequest) (directfund.ObjectiveResponse, error) {
-				return rs.client.CreateLedgerChannel(obj.CounterParty, obj.ChallengeDuration, obj.Outcome), nil
-			})
-		case serde.CloseLedgerChannelRequestMethod:
-			return processRequest(rs, requestData, func(obj directdefund.ObjectiveRequest) (protocols.ObjectiveId, error) {
-				return rs.client.CloseLedgerChannel(obj.ChannelId), nil
-			})
-		case serde.CreatePaymentChannelRequestMethod:
-			return processRequest(rs, requestData, func(obj virtualfund.ObjectiveRequest) (virtualfund.ObjectiveResponse, error) {
-				return rs.client.CreateVirtualPaymentChannel(obj.Intermediaries, obj.CounterParty, obj.ChallengeDuration, obj.Outcome), nil
-			})
-		case serde.ClosePaymentChannelRequestMethod:
-			return processRequest(rs, requestData, func(obj virtualdefund.ObjectiveRequest) (protocols.ObjectiveId, error) {
-				return rs.client.CloseVirtualChannel(obj.ChannelId), nil
-=======
-		case serde.DirectFundRequestMethod:
 			return processRequest(rs, requestData, func(req directfund.ObjectiveRequest) (directfund.ObjectiveResponse, error) {
 				return rs.client.CreateLedgerChannel(req.CounterParty, req.ChallengeDuration, req.Outcome)
 			})
-		case serde.DirectDefundRequestMethod:
+		case serde.CloseLedgerChannelRequestMethod:
 			return processRequest(rs, requestData, func(req directdefund.ObjectiveRequest) (protocols.ObjectiveId, error) {
 				return rs.client.CloseLedgerChannel(req.ChannelId)
 			})
-		case serde.VirtualFundRequestMethod:
+		case serde.CreatePaymentChannelRequestMethod:
 			return processRequest(rs, requestData, func(req virtualfund.ObjectiveRequest) (virtualfund.ObjectiveResponse, error) {
 				return rs.client.CreateVirtualPaymentChannel(req.Intermediaries, req.CounterParty, req.ChallengeDuration, req.Outcome)
 			})
-		case serde.VirtualDefundRequestMethod:
+		case serde.ClosePaymentChannelRequestMethod:
 			return processRequest(rs, requestData, func(req virtualdefund.ObjectiveRequest) (protocols.ObjectiveId, error) {
 				return rs.client.CloseVirtualChannel(req.ChannelId)
->>>>>>> fdcd72e1
 			})
 		case serde.PayRequestMethod:
 			return processRequest(rs, requestData, func(req serde.PaymentRequest) (serde.PaymentRequest, error) {

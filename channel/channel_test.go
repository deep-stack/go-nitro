--- conflicted
+++ resolved
@@ -12,15 +12,11 @@
 
 func TestChannel(t *testing.T) {
 	s := state.TestState.Clone()
-<<<<<<< HEAD
+
 	_, err1 := New(s, 0)
 	s.TurnNum = big.NewInt(0)
 	c, err2 := New(s, 0)
-=======
-	_, err1 := New(s, true, 0, state.TestOutcome[0].Allocations[0].Destination, state.TestOutcome[0].Allocations[1].Destination)
-	s.TurnNum = 0
-	c, err2 := New(s, true, 0, state.TestOutcome[0].Allocations[0].Destination, state.TestOutcome[0].Allocations[1].Destination)
->>>>>>> 4d0c47ba
+
 
 	testNew := func(t *testing.T) {
 		if err1 == nil {

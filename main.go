package main

import (
	"crypto/tls"
	"log"
	"log/slog"
	"os"
	"os/signal"
	"strings"
	"syscall"

	"github.com/ethereum/go-ethereum/common"
	"github.com/statechannels/go-nitro/internal/chain"
	"github.com/statechannels/go-nitro/internal/logging"
	"github.com/statechannels/go-nitro/internal/node"
	"github.com/statechannels/go-nitro/internal/rpc"
	"github.com/urfave/cli/v2"
	"github.com/urfave/cli/v2/altsrc"
)

func main() {
	const (
		CONFIG = "config"

		// Connectivity
		CONNECTIVITY_CATEGORY = "Connectivity:"
		USE_NATS              = "usenats"
		CHAIN_URL             = "chainurl"
		CHAIN_START_BLOCK     = "chainstartblock"
		CHAIN_AUTH_TOKEN      = "chainauthtoken"
		NA_ADDRESS            = "naaddress"
		VPA_ADDRESS           = "vpaaddress"
		CA_ADDRESS            = "caaddress"
		MSG_PORT              = "msgport"
		RPC_PORT              = "rpcport"
		GUI_PORT              = "guiport"
		BOOT_PEERS            = "bootpeers"

		// Keys
		KEYS_CATEGORY = "Keys:"
		PK            = "pk"
		CHAIN_PK      = "chainpk"

		// Storage
		STORAGE_CATEGORY     = "Storage:"
		USE_DURABLE_STORE    = "usedurablestore"
		DURABLE_STORE_FOLDER = "durablestorefolder"

		// TLS
		TLS_CATEGORY      = "TLS:"
		TLS_CERT_FILEPATH = "tlscertfilepath"
		TLS_KEY_FILEPATH  = "tlskeyfilepath"
	)
	var pkString, chainUrl, chainAuthToken, naAddress, vpaAddress, caAddress, chainPk, durableStoreFolder, bootPeers string
	var msgPort, rpcPort, guiPort int
	var chainStartBlock uint64
	var useNats, useDurableStore bool

	var tlsCertFilepath, tlsKeyFilepath string

	// urfave default precedence for flag value sources (highest to lowest):
	// 1. Command line flag value
	// 2. Environment variable (if specified)
	// 3. Configuration file (if specified)
	// 4. Default defined on the flag

	flags := []cli.Flag{
		&cli.StringFlag{
			Name:    CONFIG,
			Usage:   "Load config options from `config.toml`",
			EnvVars: []string{"NITRO_CONFIG_PATH"},
		},
		altsrc.NewBoolFlag(&cli.BoolFlag{
			Name:        USE_NATS,
			Usage:       "Specifies whether to use NATS or http/ws for the rpc server.",
			Value:       false,
			Category:    CONNECTIVITY_CATEGORY,
			Destination: &useNats,
		}),
		altsrc.NewBoolFlag(&cli.BoolFlag{
			Name:        USE_DURABLE_STORE,
			Usage:       "Specifies whether to use a durable store or an in-memory store.",
			Category:    STORAGE_CATEGORY,
			Value:       false,
			Destination: &useDurableStore,
		}),

		altsrc.NewStringFlag(&cli.StringFlag{
			Name:        PK,
			Usage:       "Specifies the private key used by the nitro node.",
			Category:    KEYS_CATEGORY,
			Destination: &pkString,
			EnvVars:     []string{"SC_PK"},
		}),
		altsrc.NewStringFlag(&cli.StringFlag{
			Name:        CHAIN_URL,
			Usage:       "Specifies the url of a RPC endpoint for the chain.",
			Value:       "ws://127.0.0.1:8545",
			DefaultText: "hardhat / anvil default",
			Category:    CONNECTIVITY_CATEGORY,
			Destination: &chainUrl,
		}),
		altsrc.NewStringFlag(&cli.StringFlag{
			Name:        CHAIN_AUTH_TOKEN,
			Usage:       "The bearer token used for auth when making requests to the chain's RPC endpoint.",
			Category:    CONNECTIVITY_CATEGORY,
			Destination: &chainAuthToken,
		}),
		altsrc.NewStringFlag(&cli.StringFlag{
			Name:        CHAIN_PK,
			Usage:       "Specifies the private key to use when interacting with the chain.",
			Category:    KEYS_CATEGORY,
			Destination: &chainPk,
			EnvVars:     []string{"CHAIN_PK"},
		}),
		altsrc.NewUint64Flag(&cli.Uint64Flag{
			Name:        CHAIN_START_BLOCK,
			Usage:       "Specifies the block number to start looking for nitro adjudicator events.",
			Value:       0,
			Category:    CONNECTIVITY_CATEGORY,
			Destination: &chainStartBlock,
		}),
		altsrc.NewStringFlag(&cli.StringFlag{
			Name:        NA_ADDRESS,
			Usage:       "Specifies the address of the nitro adjudicator contract.",
			Category:    CONNECTIVITY_CATEGORY,
			Destination: &naAddress,
		}),
		altsrc.NewStringFlag(&cli.StringFlag{
			Name:        VPA_ADDRESS,
			Usage:       "Specifies the address of the virtual payment app.",
			Category:    CONNECTIVITY_CATEGORY,
			Destination: &vpaAddress,
		}),
		altsrc.NewStringFlag(&cli.StringFlag{
			Name:        CA_ADDRESS,
			Usage:       "Specifies the address of the consensus app.",
			Category:    CONNECTIVITY_CATEGORY,
			Destination: &caAddress,
		}),
		altsrc.NewIntFlag(&cli.IntFlag{
			Name:        MSG_PORT,
			Usage:       "Specifies the tcp port for the message service.",
			Value:       3005,
			Category:    CONNECTIVITY_CATEGORY,
			Destination: &msgPort,
		}),
		altsrc.NewIntFlag(&cli.IntFlag{
			Name:        RPC_PORT,
			Usage:       "Specifies the tcp port for the rpc server.",
			Value:       4005,
			Category:    CONNECTIVITY_CATEGORY,
			Destination: &rpcPort,
		}),
		altsrc.NewIntFlag(&cli.IntFlag{
			Name:        GUI_PORT,
			Usage:       "Specifies the tcp port for the Nitro Connect GUI.",
			Value:       5005,
			Category:    CONNECTIVITY_CATEGORY,
			Destination: &guiPort,
		}),
		altsrc.NewStringFlag(&cli.StringFlag{
			Name:        DURABLE_STORE_FOLDER,
			Usage:       "Specifies the folder for the durable store data storage.",
			Category:    STORAGE_CATEGORY,
			Destination: &durableStoreFolder,
			Value:       "./data/nitro-store",
		}),
		altsrc.NewStringFlag(&cli.StringFlag{
			Name:        BOOT_PEERS,
			Usage:       "Comma-delimited list of peer multiaddrs the messaging service will connect to when initialized.",
			Value:       "",
			Category:    CONNECTIVITY_CATEGORY,
			Destination: &bootPeers,
		}),
		altsrc.NewStringFlag(&cli.StringFlag{
			Name:        TLS_CERT_FILEPATH,
			Usage:       "Filepath to the TLS certificate. If not specified, TLS will not be used with the RPC transport.",
<<<<<<< HEAD
			Value:       "",
=======
			Value:       "./tls/statechannels.org.pem",
>>>>>>> f7464baf
			Category:    TLS_CATEGORY,
			Destination: &tlsCertFilepath,
		}),
		altsrc.NewStringFlag(&cli.StringFlag{
			Name:        TLS_KEY_FILEPATH,
			Usage:       "Filepath to the TLS private key. If not specified, TLS will not be used with the RPC transport.",
<<<<<<< HEAD
			Value:       "",
=======
			Value:       "./tls/statechannels.org_key.pem",
>>>>>>> f7464baf
			Category:    TLS_CATEGORY,
			Destination: &tlsKeyFilepath,
		}),
	}
	app := &cli.App{
		Name:   "go-nitro",
		Usage:  "Nitro as a service. State channel node with RPC server.",
		Flags:  flags,
		Before: altsrc.InitInputSourceWithContext(flags, altsrc.NewTomlSourceFromFlagFunc(CONFIG)),
		Action: func(cCtx *cli.Context) error {
			chainOpts := chain.ChainOpts{
				ChainUrl:        chainUrl,
				ChainStartBlock: chainStartBlock,
				ChainAuthToken:  chainAuthToken,
				ChainPk:         chainPk,
				NaAddress:       common.HexToAddress(naAddress),
				VpaAddress:      common.HexToAddress(vpaAddress),
				CaAddress:       common.HexToAddress(caAddress),
			}

			var peerSlice []string
			if bootPeers != "" {
				peerSlice = strings.Split(bootPeers, ",")
			}

			logging.SetupDefaultLogger(os.Stdout, slog.LevelDebug)

			node, _, _, _, err := node.InitializeNode(pkString, chainOpts, useDurableStore, durableStoreFolder, msgPort, peerSlice)
			if err != nil {
				return err
			}

<<<<<<< HEAD
			var cert tls.Certificate

			if tlsCertFilepath != "" && tlsKeyFilepath != "" {
				cert, err = tls.LoadX509KeyPair(tlsCertFilepath, tlsKeyFilepath)
				if err != nil {
					panic(err)
				}
=======
			cert, err := tls.LoadX509KeyPair(tlsCertFilepath, tlsKeyFilepath)
			if err != nil {
				panic(err)
>>>>>>> f7464baf
			}

			rpcServer, err := rpc.InitializeRpcServer(node, rpcPort, useNats, &cert)
			if err != nil {
				return err
			}

			hostNitroUI(uint(guiPort), uint(rpcPort))

			stopChan := make(chan os.Signal, 2)
			signal.Notify(stopChan, os.Interrupt, syscall.SIGTERM, syscall.SIGINT)
			<-stopChan // wait for interrupt or terminate signal

			return rpcServer.Close()
		},
	}

	if err := app.Run(os.Args); err != nil {
		log.Fatal(err)
	}
}<|MERGE_RESOLUTION|>--- conflicted
+++ resolved
@@ -176,22 +176,14 @@
 		altsrc.NewStringFlag(&cli.StringFlag{
 			Name:        TLS_CERT_FILEPATH,
 			Usage:       "Filepath to the TLS certificate. If not specified, TLS will not be used with the RPC transport.",
-<<<<<<< HEAD
-			Value:       "",
-=======
 			Value:       "./tls/statechannels.org.pem",
->>>>>>> f7464baf
 			Category:    TLS_CATEGORY,
 			Destination: &tlsCertFilepath,
 		}),
 		altsrc.NewStringFlag(&cli.StringFlag{
 			Name:        TLS_KEY_FILEPATH,
 			Usage:       "Filepath to the TLS private key. If not specified, TLS will not be used with the RPC transport.",
-<<<<<<< HEAD
-			Value:       "",
-=======
 			Value:       "./tls/statechannels.org_key.pem",
->>>>>>> f7464baf
 			Category:    TLS_CATEGORY,
 			Destination: &tlsKeyFilepath,
 		}),
@@ -223,8 +215,6 @@
 			if err != nil {
 				return err
 			}
-
-<<<<<<< HEAD
 			var cert tls.Certificate
 
 			if tlsCertFilepath != "" && tlsKeyFilepath != "" {
@@ -232,11 +222,6 @@
 				if err != nil {
 					panic(err)
 				}
-=======
-			cert, err := tls.LoadX509KeyPair(tlsCertFilepath, tlsKeyFilepath)
-			if err != nil {
-				panic(err)
->>>>>>> f7464baf
 			}
 
 			rpcServer, err := rpc.InitializeRpcServer(node, rpcPort, useNats, &cert)

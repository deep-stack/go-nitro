# Binaries for programs and plugins
*.exe
*.exe~
*.dll
*.so
*.dylib

# Test binary, built with `go test -c`
*.test

# Output of the go coverage tool, specifically when used with LiteIDE
*.out

# Dependency directories (remove the comment below to include it)
# vendor/

# The artifacts contains only logs, for now
artifacts

# OSX specific files
.DS_Store


nitro-protocol/hardhat-network-output.log

<<<<<<< HEAD
site/.idea
.idea
=======
site

# Cache from mkdocs (docs website)
.cache
>>>>>>> a4dbd50a
<|MERGE_RESOLUTION|>--- conflicted
+++ resolved
@@ -22,13 +22,12 @@
 
 
 nitro-protocol/hardhat-network-output.log
+site
 
-<<<<<<< HEAD
+# Editor configuration
 site/.idea
 .idea
-=======
-site
+
 
 # Cache from mkdocs (docs website)
-.cache
->>>>>>> a4dbd50a
+.cache
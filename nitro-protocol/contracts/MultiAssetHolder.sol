// SPDX-License-Identifier: MIT
pragma solidity 0.8.17;
pragma experimental ABIEncoderV2;
import {ExitFormat as Outcome} from '@statechannels/exit-format/contracts/ExitFormat.sol';
import './ForceMove.sol';
import '@openzeppelin/contracts/token/ERC20/IERC20.sol';
import '@openzeppelin/contracts/token/ERC20/utils/SafeERC20.sol';
import './interfaces/IMultiAssetHolder.sol';

/**
@dev An implementation of the IMultiAssetHolder interface. The AssetHolder contract escrows ETH or tokens against state channels. It allows assets to be internally accounted for, and ultimately prepared for transfer from one channel to other channels and/or external destinations, as well as for guarantees to be reclaimed.
 */
contract MultiAssetHolder is IMultiAssetHolder, StatusManager {
    using SafeERC20 for IERC20;

    // *******
    // Storage
    // *******

    /**
     * holdings[asset][channelId] is the amount of asset held against channel channelId. 0 address implies ETH
     */
    mapping(address => mapping(bytes32 => uint256)) public holdings;

    // **************
    // External methods
    // **************

    /**
     * @notice Deposit ETH or erc20 tokens against a given channelId.
     * @dev Deposit ETH or erc20 tokens against a given channelId.
     * @param asset erc20 token address, or zero address to indicate ETH
     * @param channelId ChannelId to be credited.
     * @param expectedHeld The number of wei/tokens the depositor believes are _already_ escrowed against the channelId.
     * @param amount The intended number of wei/tokens to be deposited.
     */
    function deposit(
        address asset,
        bytes32 channelId,
        uint256 expectedHeld,
        uint256 amount
    ) external payable virtual override {
        require(!_isExternalDestination(channelId), 'Deposit to external destination');
        // this allows participants to reduce the wait between deposits, while protecting them from losing funds by depositing too early. Specifically it protects against the scenario:
        // 1. Participant A deposits
        // 2. Participant B sees A's deposit, which means it is now safe for them to deposit
        // 3. Participant B submits their deposit
        // 4. The chain re-orgs, leaving B's deposit in the chain but not A's
        uint256 held = holdings[asset][channelId];
        require(held == expectedHeld, 'held != expectedHeld');

        // require successful deposit before updating holdings (protect against reentrancy)
        if (asset == address(0)) {
            require(msg.value == amount, 'Incorrect msg.value for deposit');
        } else {
            IERC20(asset).safeTransferFrom(msg.sender, address(this), amount);
        }

<<<<<<< HEAD
        uint256 nowHeld = held + amountDeposited;
        holdings[asset][channelId] = nowHeld;
        emit Deposited(channelId, asset, nowHeld);

        if (asset == address(0)) {
            // refund whatever wasn't deposited.
            uint256 refund = amount - amountDeposited;
            (bool success, ) = msg.sender.call{value: refund}(''); //solhint-disable-line avoid-low-level-calls
            require(success, 'Could not refund excess funds');
        }
=======
        holdings[asset][channelId] += amount;
        emit Deposited(channelId, asset, amount, holdings[asset][channelId]);
>>>>>>> 3fa8f54c
    }

    /**
     * @notice Transfers as many funds escrowed against `channelId` as can be afforded for a specific destination. Assumes no repeated entries.
     * @dev Transfers as many funds escrowed against `channelId` as can be afforded for a specific destination. Assumes no repeated entries.
     * @param assetIndex Will be used to slice the outcome into a single asset outcome.
     * @param fromChannelId Unique identifier for state channel to transfer funds *from*.
     * @param outcomeBytes The encoded Outcome of this state channel
     * @param stateHash The hash of the state stored when the channel finalized.
     * @param indices Array with each entry denoting the index of a destination to transfer funds to. An empty array indicates "all".
     */
    function transfer(
        uint256 assetIndex, // TODO consider a uint48?
        bytes32 fromChannelId,
        bytes memory outcomeBytes,
        bytes32 stateHash,
        uint256[] memory indices
    ) external override {
        (
            Outcome.SingleAssetExit[] memory outcome,
            address asset,
            uint256 initialAssetHoldings
        ) = _apply_transfer_checks(assetIndex, indices, fromChannelId, stateHash, outcomeBytes); // view

        (
            Outcome.Allocation[] memory newAllocations,
            ,
            Outcome.Allocation[] memory exitAllocations,
            uint256 totalPayouts
        ) = compute_transfer_effects_and_interactions(
                initialAssetHoldings,
                outcome[assetIndex].allocations,
                indices
            ); // pure, also performs checks

        _apply_transfer_effects(
            assetIndex,
            asset,
            fromChannelId,
            stateHash,
            outcome,
            newAllocations,
            initialAssetHoldings,
            totalPayouts
        );
        _apply_transfer_interactions(outcome[assetIndex], exitAllocations);
    }

    function _apply_transfer_checks(
        uint256 assetIndex,
        uint256[] memory indices,
        bytes32 channelId,
        bytes32 stateHash,
        bytes memory outcomeBytes
    )
        internal
        view
        returns (
            Outcome.SingleAssetExit[] memory outcome,
            address asset,
            uint256 initialAssetHoldings
        )
    {
        _requireIncreasingIndices(indices); // This assumption is relied on by compute_transfer_effects_and_interactions
        _requireChannelFinalized(channelId);
        _requireMatchingFingerprint(stateHash, keccak256(outcomeBytes), channelId);

        outcome = Outcome.decodeExit(outcomeBytes);
        asset = outcome[assetIndex].asset;
        initialAssetHoldings = holdings[asset][channelId];
    }

    function compute_transfer_effects_and_interactions(
        uint256 initialHoldings,
        Outcome.Allocation[] memory allocations,
        uint256[] memory indices
    )
        public
        pure
        returns (
            Outcome.Allocation[] memory newAllocations,
            bool allocatesOnlyZeros,
            Outcome.Allocation[] memory exitAllocations,
            uint256 totalPayouts
        )
    {
        // `indices == []` means "pay out to all"
        // Note: by initializing exitAllocations to be an array of fixed length, its entries are initialized to be `0`
        exitAllocations = new Outcome.Allocation[](
            indices.length > 0 ? indices.length : allocations.length
        );
        totalPayouts = 0;
        newAllocations = new Outcome.Allocation[](allocations.length);
        allocatesOnlyZeros = true; // switched to false if there is an item remaining with amount > 0
        uint256 surplus = initialHoldings; // tracks funds available during calculation
        uint256 k = 0; // indexes the `indices` array

        // loop over allocations and decrease surplus
        for (uint256 i = 0; i < allocations.length; i++) {
            // copy destination, allocationType and metadata parts
            newAllocations[i].destination = allocations[i].destination;
            newAllocations[i].allocationType = allocations[i].allocationType;
            newAllocations[i].metadata = allocations[i].metadata;
            // compute new amount part
            uint256 affordsForDestination = min(allocations[i].amount, surplus);
            if ((indices.length == 0) || ((k < indices.length) && (indices[k] == i))) {
                if (allocations[k].allocationType == uint8(Outcome.AllocationType.guarantee))
                    revert('cannot transfer a guarantee');
                // found a match
                // reduce the current allocationItem.amount
                newAllocations[i].amount = allocations[i].amount - affordsForDestination;
                // increase the relevant exit allocation
                exitAllocations[k] = Outcome.Allocation(
                    allocations[i].destination,
                    affordsForDestination,
                    allocations[i].allocationType,
                    allocations[i].metadata
                );
                totalPayouts += affordsForDestination;
                // move on to the next supplied index
                ++k;
            } else {
                newAllocations[i].amount = allocations[i].amount;
            }
            if (newAllocations[i].amount != 0) allocatesOnlyZeros = false;
            // decrease surplus by the current amount if possible, else surplus goes to zero
            surplus -= affordsForDestination;
        }
    }

    function _apply_transfer_effects(
        uint256 assetIndex,
        address asset,
        bytes32 channelId,
        bytes32 stateHash,
        Outcome.SingleAssetExit[] memory outcome,
        Outcome.Allocation[] memory newAllocations,
        uint256 initialHoldings,
        uint256 totalPayouts
    ) internal {
        // update holdings
        holdings[asset][channelId] -= totalPayouts;

        // store fingerprint of modified outcome
        outcome[assetIndex].allocations = newAllocations;
        _updateFingerprint(channelId, stateHash, keccak256(abi.encode(outcome)));

        // emit the information needed to compute the new outcome stored in the fingerprint
        emit AllocationUpdated(channelId, assetIndex, initialHoldings);
    }

    function _apply_transfer_interactions(
        Outcome.SingleAssetExit memory singleAssetExit,
        Outcome.Allocation[] memory exitAllocations
    ) internal {
        // create a new tuple to avoid mutating singleAssetExit
        _executeSingleAssetExit(
            Outcome.SingleAssetExit(
                singleAssetExit.asset,
                singleAssetExit.assetMetadata,
                exitAllocations
            )
        );
    }

    /**
     * @notice Reclaim moves money from a target channel back into a ledger channel which is guaranteeing it. The guarantee is removed from the ledger channel.
     * @dev Reclaim moves money from a target channel back into a ledger channel which is guaranteeing it. The guarantee is removed from the ledger channel.
     * @param reclaimArgs arguments used in the reclaim function. Used to avoid stack too deep error.
     */
    function reclaim(ReclaimArgs memory reclaimArgs) external override {
        (
            Outcome.SingleAssetExit[] memory sourceOutcome,
            Outcome.SingleAssetExit[] memory targetOutcome
        ) = _apply_reclaim_checks(reclaimArgs); // view

        Outcome.Allocation[] memory newSourceAllocations;
        {
            Outcome.Allocation[] memory sourceAllocations = sourceOutcome[
                reclaimArgs.sourceAssetIndex
            ].allocations;
            Outcome.Allocation[] memory targetAllocations = targetOutcome[
                reclaimArgs.targetAssetIndex
            ].allocations;
            newSourceAllocations = compute_reclaim_effects(
                sourceAllocations,
                targetAllocations,
                reclaimArgs.indexOfTargetInSource
            ); // pure
        }

        _apply_reclaim_effects(reclaimArgs, sourceOutcome, newSourceAllocations);
    }

    /**
     * @dev Checks that the source and target channels are finalized; that the supplied outcomes match the stored fingerprints; that the asset is identical in source and target. Computes and returns the decoded outcomes.
     */
    function _apply_reclaim_checks(ReclaimArgs memory reclaimArgs)
        internal
        view
        returns (
            Outcome.SingleAssetExit[] memory sourceOutcome,
            Outcome.SingleAssetExit[] memory targetOutcome
        )
    {
        (
            bytes32 sourceChannelId,
            bytes memory sourceOutcomeBytes,
            uint256 sourceAssetIndex,
            bytes memory targetOutcomeBytes,
            uint256 targetAssetIndex
        ) = (
                reclaimArgs.sourceChannelId,
                reclaimArgs.sourceOutcomeBytes,
                reclaimArgs.sourceAssetIndex,
                reclaimArgs.targetOutcomeBytes,
                reclaimArgs.targetAssetIndex
            );

        // source checks
        _requireChannelFinalized(sourceChannelId);
        _requireMatchingFingerprint(
            reclaimArgs.sourceStateHash,
            keccak256(sourceOutcomeBytes),
            sourceChannelId
        );

        sourceOutcome = Outcome.decodeExit(sourceOutcomeBytes);
        targetOutcome = Outcome.decodeExit(targetOutcomeBytes);
        address asset = sourceOutcome[sourceAssetIndex].asset;
        require(
            sourceOutcome[sourceAssetIndex]
                .allocations[reclaimArgs.indexOfTargetInSource]
                .allocationType == uint8(Outcome.AllocationType.guarantee),
            'not a guarantee allocation'
        );

        bytes32 targetChannelId = sourceOutcome[sourceAssetIndex]
            .allocations[reclaimArgs.indexOfTargetInSource]
            .destination;

        // target checks
        require(targetOutcome[targetAssetIndex].asset == asset, 'targetAsset != guaranteeAsset');
        _requireChannelFinalized(targetChannelId);
        _requireMatchingFingerprint(
            reclaimArgs.targetStateHash,
            keccak256(targetOutcomeBytes),
            targetChannelId
        );
    }

    /**
     * @dev Computes side effects for the reclaim function. Returns updated allocations for the source, computed by finding the guarantee in the source for the target, and moving money out of the guarantee and back into the ledger channel as regular allocations for the participants.
     */
    function compute_reclaim_effects(
        Outcome.Allocation[] memory sourceAllocations,
        Outcome.Allocation[] memory targetAllocations,
        uint256 indexOfTargetInSource
    ) public pure returns (Outcome.Allocation[] memory) {
        Outcome.Allocation[] memory newSourceAllocations = new Outcome.Allocation[](
            sourceAllocations.length - 1 // is one slot shorter as we remove the guarantee
        );

        Outcome.Allocation memory guarantee = sourceAllocations[indexOfTargetInSource];
        Guarantee memory guaranteeData = decodeGuaranteeData(guarantee.metadata);

        bool foundTarget = false;
        bool foundLeft = false;
        bool foundRight = false;
        uint256 totalReclaimed;

        uint256 k = 0;
        for (uint256 i = 0; i < sourceAllocations.length; i++) {
            if (i == indexOfTargetInSource) {
                foundTarget = true;
                continue;
            }
            newSourceAllocations[k] = Outcome.Allocation({
                destination: sourceAllocations[i].destination,
                amount: sourceAllocations[i].amount,
                allocationType: sourceAllocations[i].allocationType,
                metadata: sourceAllocations[i].metadata
            });

            if (!foundLeft && sourceAllocations[i].destination == guaranteeData.left) {
                newSourceAllocations[k].amount += targetAllocations[0].amount;
                totalReclaimed += targetAllocations[0].amount;
                foundLeft = true;
            }
            if (!foundRight && sourceAllocations[i].destination == guaranteeData.right) {
                newSourceAllocations[k].amount += targetAllocations[1].amount;
                totalReclaimed += targetAllocations[1].amount;
                foundRight = true;
            }
            k++;
        }

        require(foundTarget, 'could not find target');
        require(foundLeft, 'could not find left');
        require(foundRight, 'could not find right');
        require(totalReclaimed == guarantee.amount, 'totalReclaimed!=guarantee.amount');

        return newSourceAllocations;
    }

    /**
     * @dev Updates the fingerprint of the outcome for the source channel and emit an event for it.
     */
    function _apply_reclaim_effects(
        ReclaimArgs memory reclaimArgs,
        Outcome.SingleAssetExit[] memory sourceOutcome,
        Outcome.Allocation[] memory newSourceAllocations
    ) internal {
        (bytes32 sourceChannelId, uint256 sourceAssetIndex) = (
            reclaimArgs.sourceChannelId,
            reclaimArgs.sourceAssetIndex
        );

        // store fingerprint of modified source outcome
        sourceOutcome[sourceAssetIndex].allocations = newSourceAllocations;
        _updateFingerprint(
            sourceChannelId,
            reclaimArgs.sourceStateHash,
            keccak256(abi.encode(sourceOutcome))
        );

        // emit the information needed to compute the new source outcome stored in the fingerprint
        emit Reclaimed(reclaimArgs.sourceChannelId, reclaimArgs.sourceAssetIndex);

        // Note: no changes are made to the target channel.
    }

    /**
     * @notice Executes a single asset exit by paying out the asset and calling external contracts, as well as updating the holdings stored in this contract.
     * @dev Executes a single asset exit by paying out the asset and calling external contracts, as well as updating the holdings stored in this contract.
     * @param singleAssetExit The single asset exit to be paid out.
     */
    function _executeSingleAssetExit(Outcome.SingleAssetExit memory singleAssetExit) internal {
        address asset = singleAssetExit.asset;
        for (uint256 j = 0; j < singleAssetExit.allocations.length; j++) {
            bytes32 destination = singleAssetExit.allocations[j].destination;
            uint256 amount = singleAssetExit.allocations[j].amount;
            if (_isExternalDestination(destination)) {
                _transferAsset(asset, _bytes32ToAddress(destination), amount);
            } else {
                holdings[asset][destination] += amount;
            }
        }
    }

    /**
     * @notice Transfers the given amount of this AssetHolders's asset type to a supplied ethereum address.
     * @dev Transfers the given amount of this AssetHolders's asset type to a supplied ethereum address.
     * @param destination ethereum address to be credited.
     * @param amount Quantity of assets to be transferred.
     */
    function _transferAsset(
        address asset,
        address destination,
        uint256 amount
    ) internal {
        if (asset == address(0)) {
            (bool success, ) = destination.call{value: amount}(''); //solhint-disable-line avoid-low-level-calls
            require(success, 'Could not transfer ETH');
        } else {
            IERC20(asset).transfer(destination, amount);
        }
    }

    /**
     * @notice Checks if a given destination is external (and can therefore have assets transferred to it) or not.
     * @dev Checks if a given destination is external (and can therefore have assets transferred to it) or not.
     * @param destination Destination to be checked.
     * @return True if the destination is external, false otherwise.
     */
    function _isExternalDestination(bytes32 destination) internal pure returns (bool) {
        return uint96(bytes12(destination)) == 0;
    }

    /**
     * @notice Converts an ethereum address to a nitro external destination.
     * @dev Converts an ethereum address to a nitro external destination.
     * @param participant The address to be converted.
     * @return The input address left-padded with zeros.
     */
    function _addressToBytes32(address participant) internal pure returns (bytes32) {
        return bytes32(uint256(uint160(participant)));
    }

    /**
     * @notice Converts a nitro destination to an ethereum address.
     * @dev Converts a nitro destination to an ethereum address.
     * @param destination The destination to be converted.
     * @return The rightmost 160 bits of the input string.
     */
    function _bytes32ToAddress(bytes32 destination) internal pure returns (address payable) {
        return payable(address(uint160(uint256(destination))));
    }

    // **************
    // Requirers
    // **************

    /**
     * @notice Checks that a given variables hash to the data stored on chain.
     * @dev Checks that a given variables hash to the data stored on chain.
     */
    function _requireMatchingFingerprint(
        bytes32 stateHash,
        bytes32 outcomeHash,
        bytes32 channelId
    ) internal view {
        (, , uint160 fingerprint) = _unpackStatus(channelId);
        require(
            fingerprint == _generateFingerprint(stateHash, outcomeHash),
            'incorrect fingerprint'
        );
    }

    /**
     * @notice Checks that a given channel is in the Finalized mode.
     * @dev Checks that a given channel is in the Finalized mode.
     * @param channelId Unique identifier for a channel.
     */
    function _requireChannelFinalized(bytes32 channelId) internal view {
        require(_mode(channelId) == ChannelMode.Finalized, 'Channel not finalized.');
    }

    function _updateFingerprint(
        bytes32 channelId,
        bytes32 stateHash,
        bytes32 outcomeHash
    ) internal {
        (uint48 turnNumRecord, uint48 finalizesAt, ) = _unpackStatus(channelId);

        bytes32 newStatus = _generateStatus(
            ChannelData(turnNumRecord, finalizesAt, stateHash, outcomeHash)
        );
        statusOf[channelId] = newStatus;
    }

    /**
     * @notice Checks that the supplied indices are strictly increasing.
     * @dev Checks that the supplied indices are strictly increasing. This allows us allows us to write a more efficient claim function.
     */
    function _requireIncreasingIndices(uint256[] memory indices) internal pure {
        for (uint256 i = 0; i + 1 < indices.length; i++) {
            require(indices[i] < indices[i + 1], 'Indices must be sorted');
        }
    }

    function min(uint256 a, uint256 b) internal pure returns (uint256) {
        return a > b ? b : a;
    }

    struct Guarantee {
        bytes32 left;
        bytes32 right;
    }

    function decodeGuaranteeData(bytes memory data) internal pure returns (Guarantee memory) {
        return abi.decode(data, (Guarantee));
    }
}<|MERGE_RESOLUTION|>--- conflicted
+++ resolved
@@ -56,21 +56,8 @@
             IERC20(asset).safeTransferFrom(msg.sender, address(this), amount);
         }
 
-<<<<<<< HEAD
-        uint256 nowHeld = held + amountDeposited;
-        holdings[asset][channelId] = nowHeld;
-        emit Deposited(channelId, asset, nowHeld);
-
-        if (asset == address(0)) {
-            // refund whatever wasn't deposited.
-            uint256 refund = amount - amountDeposited;
-            (bool success, ) = msg.sender.call{value: refund}(''); //solhint-disable-line avoid-low-level-calls
-            require(success, 'Could not refund excess funds');
-        }
-=======
         holdings[asset][channelId] += amount;
-        emit Deposited(channelId, asset, amount, holdings[asset][channelId]);
->>>>>>> 3fa8f54c
+        emit Deposited(channelId, asset, holdings[asset][channelId]);
     }
 
     /**
